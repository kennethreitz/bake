--- conflicted
+++ resolved
@@ -371,13 +371,8 @@
                         + click.style(":", fg="white"),
                         err=True,
                     )
-<<<<<<< HEAD
-                usually_bash = task.execute(
+                usually_bash_task = task.execute(
                     yes=yes, dont_skip=dont_skip, debug=debug, silent=silent, interactive=interactive
-=======
-                usually_bash_task = task.execute(
-                    yes=yes, debug=debug, silent=silent, interactive=interactive
->>>>>>> 5113911f
                 )
 
                 if not _continue:

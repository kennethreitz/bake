import json
import os
import sys
from hashlib import sha256
from random import randint
from shlex import quote as shlex_quote
from uuid import uuid4

import click
import networkx

from . import utils
from .bash import Bash
from .cache import Cache
from .constants import INDENT_STYLES, DEFAULT_BAKEFILE_NAME
from .exceptions import FilterNotAvailable, NoBakefileFound, TaskNotInBashfile


class Bakefile:
    def __init__(self, *, path, debug=False):
        self.path = path
        self.environ = os.environ
        self._chunks = []
        self.args = []
        self.debug = debug

        if not os.path.exists(path):
            raise NoBakefileFound()

        self.skip_cache = Cache(bf=self, namespace="skips", debug=self.debug)
        self.env_cache = Cache(bf=self, namespace="env.allowed", debug=self.debug)

        # Set environment variables for 'bake's that run underneath of us.
        os.environ["BAKE_SKIP_DONE"] = "1"
        os.environ["BAKE_SILENT"] = "1"
        os.environ["PYTHONUNBUFFERED"] = "1"
        os.environ["BAKEFILE"] = self.path

        self.chunks
        self._tasks = None
        self._graph = None

    @property
    def graph(self):
        if self._graph:
            return self._graph

        g = networkx.OrderedDiGraph()

        for task in self.tasks.values():
            g.add_node(task)
            for dep in task.depends_on():
                g.add_edge(task, dep)

        self._graph = g
        return self.graph

    def __repr__(self):
        return f"<Bakefile path={self.path!r}>"

    def __getitem__(self, key):
        return self.tasks[key]

    def _iter_chunks(self):
        all_chunks = [tl for tl in self._iter_chunk_task_lines()]
        task_lines = [tl if tl[1] else None for tl in self._iter_chunk_task_lines()]

        # Unsort / resort.
        task_lines = list(set(task_lines))
        try:
            task_lines.pop(task_lines.index(None))
        except ValueError:
            pass
        task_lines = sorted(task_lines, key=lambda x: x[0])

        for i, (index, declaration_line) in enumerate(task_lines):
            try:
                end_index = task_lines[i + 1][0]

            except IndexError:
                i = all_chunks.index((index, declaration_line))
                try:
                    end_index = all_chunks[i + 1][0]
                except IndexError:
                    end_index = None

            yield self.source_lines[index:end_index]

    def _iter_chunk_task_lines(self):
        for i, line in enumerate(self.source_lines):
            if line:
                if self._is_declaration_line(line, collect_all=True):
                    if self._is_declaration_line(line, collect_all=False):
                        yield (i, line.rstrip())
                    else:
                        yield (i, None)

    @property
    def home(self):
        return os.path.dirname(self.path)

    @property
    def chunks(self):
        if not self._chunks:
            self._chunks = [c for c in self._iter_chunks()]
        return self._chunks

    def find_chunk(self, task_name):
        for i, chunk in enumerate(self.chunks):
            if chunk[0].split(":")[0].strip() == task_name:
                return i

    def __iter__(self):
        return (v for v in self.tasks.values())

    def add_args(self, *args):
        self.args.extend(args)

    def add_environ(self, key, value):
        self.environ[key] = value

    def add_environ_json(self, s):
        try:
            j = json.loads(s)
        except json.JSONDecodeError:
            assert os.path.exists(s)
            # Assume a path was passed, instead.
            with open(s, "r") as f:
                j = json.load(f)

        self.environ.update(j)

    @property
    def home_path(self):
        return os.path.abspath(os.path.dirname(self.path))

    @classmethod
    def find(
        Class,
        *,
        filename=DEFAULT_BAKEFILE_NAME,
        root=os.getcwd(),
        max_depth=4,
        topdown=False,
        **kwargs,
    ):
        """Returns the path of a Bakefile in parent directories."""

        i = 0
        for c, d, f in utils.walk_up(root):
            if i > max_depth:
                break
            elif filename in f:
                return Class(path=os.path.join(c, filename), **kwargs)
            i += 1

        raise NoBakefileFound(f"No {filename} found!")

    @property
    def source(self):
        with open(self.path, "r") as f:
            return f.read()

    @property
    def source_lines(self):
        return self.source.split("\n")

    def _is_declaration_line(self, line, collect_all=False):
        line = line.replace("\t", " " * 4)

        if not len(line[0].strip()):
            return False

        if not self._is_comment_line(line):
            if not collect_all:
                if ":" in line:
                    return bool(len(line[:4].strip()))
            else:
                return bool(len(line[:4].strip()))

    @staticmethod
    def _is_safe_to_inject(shebang):
        # --- Note: This is kind of a clever hack, as this matches both
        # bash and sh (and many other potentially–compatible shells).
        return shebang.strip().endswith("sh")

    def _is_task_line(self, line):
        if line.startswith(INDENT_STYLES[0]) or line.startswith(INDENT_STYLES[1]):
            return True

    @staticmethod
    def _is_shebang_line(line):
        return line.lstrip().startswith("#!")

    @staticmethod
    def _is_comment_line(line, *, exclude_shebang=True):
        if exclude_shebang:
            return line.strip().startswith("#") and not line.startswith("#!")
        else:
            return line.strip().startswith("#")

    @staticmethod
    def _comment_line(line):
        return f"# {line}"

    @property
    def tasks(self):
        if self._tasks:
            return self._tasks

        tasks = {}
        for i, chunk in enumerate(self.chunks):
            script = TaskScript._from_chunk_index(bf=self, i=i)
            tasks[script.name] = script

        self._tasks = tasks
        return self.tasks

    @property
    def iter_root_source_lines(self):
        """The source of the 'root level' of the Bashfile."""
        task_active = False
        for line in self.source_lines:
            if line:
                if self._is_declaration_line(line):
                    task_active = True
                else:
                    if not self._is_task_line(line):
                        task_active = False

                    if not task_active:
                        yield line

    @property
    def root_source(self):
        """The source of the 'root level' of the Bashfile."""
        return "\n".join(list(self.iter_root_source_lines))


class BaseAction:
    do_skip = None
    do_interactive = None

    @property
    def is_filter(self):
        if not hasattr(self, "_chunk_index"):
            return True


class TaskFilter(BaseAction):
    """A filter, which can be applied to a task."""

    def __init__(self, s, *, bf):
        self.source = s
        self.bf = bf
        self.__uuid = uuid4().hex

    def __str__(self):
        """Used for terminal display."""
        split = self.source.split(":", 1)
        extra = ")" if len(split) > 1 else ""
        source = "(".join(split) + extra

        source = (
            click.style(source[: len(split[0])], fg="yellow") + source[len(split[0]) :]
        )

        return source

    def __hash__(self):
        """Important for (networkx) graph traversal."""
        return hash((self.bf, self.source, self.__uuid))

    @property
    def name(self):
        """Whoami?"""
        return self.source.split(":", 1)[0][len("@") :]

    @property
    def arguments(self):
        """Parsed arguments, in the following format:

            @filter:key1:key2=value

        Pretty sure…
        """
        arguments = {}

        try:

            for arg in self.source.split(":", 1)[1].split(":"):
                split = arg.split("=", 1)

                key = split[0]
                value = split[1] if len(split) == 2 else True

                arguments[key] = value
        except IndexError:
            pass

        return arguments

    def depends_on(self, **kwargs):
        """Here for API compatibility with TaskScripts."""
        return []

    @staticmethod
    def execute_confirm(*, prompt=False, yes=False, dont_skip=False, secure=False, **kwargs):
        """Executes a confirm dialouge for the user, interactively."""

        def abort(msg="Aborted!"):
            msg = click.style(msg, fg="red")
            dash = click.style(" - ", fg="white", bold=True)

            click.echo(f"{dash}{msg}", err=True)
            sys.exit(1)

        if secure:
            int1 = randint(1, 12)
            int2 = randint(1, 12)

            user_value = click.prompt(
                f" {click.style('?', fg='green')}  ({int1} × {int2})",
                prompt_suffix=" = ",
            )

            try:
                if int(user_value) != (int1 * int2):
                    abort(msg="Wrong answer!")
            except ValueError:
                abort(msg="Please provide a valid number.")

        else:
            if not yes:
                question = str(click.style("?", fg="green", bold=True))
                click.confirm(f" {question} Do you want to continue?", abort=True)

        # return ("confirmed", True)

<<<<<<< HEAD
    def execute_skip_if(self, *, key, cache=None, dont_skip=False, **kwargs):
        """Determines if it is appropriate to skip the dependent TaskScript."""
        if dont_skip:
            self.do_skip = False
            return ("skip", False)

        if cache is None:
            # I'm cheating here, and shoving stuff into the git folder (which I assume is there).
            # TODO: Improve this — look into $ git config --local (shell) use instead.
            cache = f".git/bake-hash-{sha256(key.encode('utf-8')).hexdigest()}"
=======
    def execute_skip_if(self, *, key, **kwargs):
        """Determines if it is appropriate to skip the dependent TaskScript."""
>>>>>>> 477fc3de

        # Ensure the provided file–key exists, and if it doesn't, abort mission.
        key_path = os.path.abspath(key)
        if not os.path.exists(key_path):
            self.do_skip = False
            return

        key = sha256(key.encode("utf-8")).hexdigest()
        old_hash = str(self.bf.skip_cache[key])

        # Get the current filestate hashsum.
        with open(key_path, "r") as f:
            current_hash = sha256(f.read().encode("utf-8")).hexdigest()

        self.bf.skip_cache[key] = current_hash

        if old_hash == current_hash:
            self.do_skip = True
            return

        self.do_skip = False
        return

    def execute(self, yes=False, dont_skip=False, **kwargs):
        """This should probably be two different classes…

        …but I was too tired to approach that problem. I continue to be.
        """
        if self.name == "confirm":
<<<<<<< HEAD
            return self.execute_confirm(yes=yes, dont_skip=dont_skip, **self.arguments)
        elif self.name == "skip":
            return self.execute_skip_if(yes=yes, dont_skip=dont_skip, **self.arguments)
=======
            self.execute_confirm(yes=yes, **self.arguments)
        elif self.name == "skip":
            self.execute_skip_if(yes=yes, **self.arguments)
        elif self.name == "interactive":
            self.do_interactive = True
>>>>>>> 477fc3de


class FakeTaskScript(BaseAction):
    """A task that is referenced (as a dependency), but doesn't actually exist.

    Ussually typos. They display red in the terminal. Neat.
    """

    def __init__(self, s, *, bf):
        self.source = s
        self.bf = bf

    def __str__(self):
        """The color red, as mentioned above."""
        return str(click.style(self.source, fg="red"))


class TaskScript(BaseAction):
    """The primary iteraction point of the entire bake system. Pay close attention.

    You're pretty witty & intelligent — you can infer what this class is for, based on its name.
    """

    def __init__(self, *, bf, chunk_index=None):
        self.bf = bf
        self._chunk_index = chunk_index

        if self._chunk_index is None:
            raise TaskNotInBashfile()

    def __repr__(self):
        return f"<TaskScript name={self.name!r}>"

    def __str__(self):
        return f"{self.name}"

    def __hash__(self):
        return hash((self.bf, self._chunk_index))

    def __eq__(self, other):
        if hasattr(other, "_chunk_index"):
            return other._chunk_index == self._chunk_index

    @property
    def declaration_line(self):
        return self.chunk[0]

    def depends_on(self, *, include_filters=True, recursive=False, include_fakes=True):
        def gen_actions(include_filters=include_filters, include_fakes=include_fakes):
            task_strings = self.declaration_line.split(":", 1)[1].split()

            task_name_index_tuples = [
                (self.bf.find_chunk(task_name=s), s) for s in task_strings
            ]

            for i, task_string in task_name_index_tuples:

                if task_string.startswith("@"):
                    if include_filters:
                        yield TaskFilter(task_string, bf=self.bf)
                elif i is None:
                    if include_fakes:
                        yield FakeTaskScript(task_string, bf=self.bf)
                else:
                    # Otherwise, create the task.
                    yield TaskScript(chunk_index=i, bf=self.bf)

        actions = [t for t in gen_actions()]

        if recursive:
            graph = {}
            actions = []

            edge_view = networkx.edge_dfs(self.bf.graph, self, orientation="original")

            for parent, child, _ in edge_view:
                if parent not in graph:
                    graph[parent] = [child]
                else:
                    if child not in graph[parent]:
                        graph[parent].append(child)

            for task in graph:
                for action in graph[task]:
                    for dep_action in graph.get(action, []):
                        actions.append(dep_action)
                    actions.append(action)

        # Remove filters, if requested to do so.
        if not include_filters:
            _actions = []
            for action in actions:
                if not isinstance(action, TaskFilter):
                    _actions.append(action)

            actions = _actions

        # Remove duplicates from the list.
        _actions = []
        for action in actions:
            if action not in _actions:
                _actions.append(action)
        actions = _actions

        return actions

    @classmethod
    def _from_chunk_index(Class, bf, *, i):

        return Class(bf=bf, chunk_index=i)

    @staticmethod
    def _transform_line(line, *, indent_styles=INDENT_STYLES):
        for indent_style in indent_styles:
            if line.startswith(indent_style):
                return line[len(indent_style) :]

        return line

    def gen_source(self, *, sources):

        source_container = []

        # Grab the first source line, for shebang comparison.
        try:
            # Last script comes first.
            first_natural_line = sources[-1].split("\n", 1)[0]
        except IndexError:
            first_natural_line = "#!/usr/bin/env bash"

        # Check if there's a shebang. If so, disable injection.
        if Bakefile._is_shebang_line(first_natural_line):
            shebang = first_natural_line
            yield shebang

            source_offset_index = (
                None if Bakefile._is_safe_to_inject(shebang=shebang) else -1
            )
            source_container.extend(sources[source_offset_index:])

        else:
            shebang = "#!/usr/bin/env bash"
            yield shebang

            source_container += [self.bashfile.funcs_source, self.bashfile.root_source]

        main_source = "\n".join(source_container)

        for sourceline in main_source.split("\n"):
            if not Bakefile._is_comment_line(sourceline, exclude_shebang=False):
                if sourceline:
                    yield sourceline

        yield "\n"

    def execute(
        self, *, blocking=False, debug=False, interactive=False, silent=False, **kwargs
    ):

        args = " ".join([shlex_quote(a) for a in self.bf.args])
        args = args if args else "\b"
        sed_magic = (
            "2>&1 | sed >&2 's/^/ |  /'" if not (silent or interactive) else "\b"
        )

        script = (
            f"t=$(mktemp) && bake --source {self.name} "
            "> ${t} && chmod +x ${t} && ${t} "
            + f"{args} "
            + f"{sed_magic} "
            + '&& EXIT="${PIPESTATUS[0]}" '
            "&& rm -fr ${t} && exit ${EXIT}"
        )

        if debug:
            click.echo(f" {click.style('$', fg='green')} {script}", err=True)

        if silent:
            bash_interactive = True
        else:
            bash_interactive = interactive

        bash = Bash(interactive=bash_interactive)
        return bash.command(script, quote=False)

    @property
    def name(self):
        return self.chunk[0].split(":")[0].strip()

    @property
    def chunk(self):
        return self.bf.chunks[self._chunk_index]

    def _iter_source(self):
        try:
            if not Bakefile._is_shebang_line(self.chunk[1]):
                yield "#!/usr/bin/env bash"
        except IndexError:
            yield "#!/usr/bin/env bash"

        for line in self.chunk[1:]:
            line = self._transform_line(line)
            if line:
                yield line

    @property
    def source(self):
        return "\n".join([s for s in self._iter_source()])

    @property
    def source_lines(self):
        return [s for s in self._iter_source()]<|MERGE_RESOLUTION|>--- conflicted
+++ resolved
@@ -337,21 +337,11 @@
 
         # return ("confirmed", True)
 
-<<<<<<< HEAD
-    def execute_skip_if(self, *, key, cache=None, dont_skip=False, **kwargs):
+    def execute_skip_if(self, *, key, dont_skip=False, **kwargs):
         """Determines if it is appropriate to skip the dependent TaskScript."""
         if dont_skip:
             self.do_skip = False
             return ("skip", False)
-
-        if cache is None:
-            # I'm cheating here, and shoving stuff into the git folder (which I assume is there).
-            # TODO: Improve this — look into $ git config --local (shell) use instead.
-            cache = f".git/bake-hash-{sha256(key.encode('utf-8')).hexdigest()}"
-=======
-    def execute_skip_if(self, *, key, **kwargs):
-        """Determines if it is appropriate to skip the dependent TaskScript."""
->>>>>>> 477fc3de
 
         # Ensure the provided file–key exists, and if it doesn't, abort mission.
         key_path = os.path.abspath(key)
@@ -381,17 +371,11 @@
         …but I was too tired to approach that problem. I continue to be.
         """
         if self.name == "confirm":
-<<<<<<< HEAD
-            return self.execute_confirm(yes=yes, dont_skip=dont_skip, **self.arguments)
+            self.execute_confirm(yes=yes, dont_skip=dont_skip, **self.arguments)
         elif self.name == "skip":
-            return self.execute_skip_if(yes=yes, dont_skip=dont_skip, **self.arguments)
-=======
-            self.execute_confirm(yes=yes, **self.arguments)
-        elif self.name == "skip":
-            self.execute_skip_if(yes=yes, **self.arguments)
+            self.execute_skip_if(yes=yes, dont_skip=dont_skip, **self.arguments)
         elif self.name == "interactive":
             self.do_interactive = True
->>>>>>> 477fc3de
 
 
 class FakeTaskScript(BaseAction):

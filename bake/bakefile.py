import json
import os
import stat
import sys
from hashlib import sha256
from random import randint
from shlex import quote as shlex_quote
from tempfile import mkstemp
from uuid import uuid4
import delegator
import click
import networkx

from .bash import Bash

INDENT_STYLES = ("\t", " " * 4)


class NoBakefileFound(RuntimeError):
    pass


class TaskNotInBashfile(ValueError):
    pass


class FilterNotAvailable(ValueError):
    pass


class BaseAction:
    do_skip = None

    @property
    def is_filter(self):
        if not hasattr(self, "_chunk_index"):
            return True


class TaskFilter(BaseAction):
    """A filter, which can be applied to a task."""

    def __init__(self, s, bashfile):
        self.source = s
        self.bashfile = bashfile
        self.__uuid = uuid4().hex
        self.do_skip = None

    def __str__(self):
        """Used for terminal display."""
        split = self.source.split(":", 1)
        extra = ")" if len(split) > 1 else ""
        source = "(".join(split) + extra

        source = (
            click.style(source[: len(split[0])], fg="yellow") + source[len(split[0]) :]
        )

        return source

    def __hash__(self):
        """Important for (networkx) graph traversal."""
        return hash((self.bashfile, self.source, self.__uuid))

    @property
    def name(self):
        """Whoami?"""
        return self.source.split(":", 1)[0][len("@") :]

    @property
    def arguments(self):
        """Parsed arguments, in the following format:

            @filter:key1:key2=value

        Pretty sure…
        """
        arguments = {}

        try:

            for arg in self.source.split(":", 1)[1].split(":"):
                split = arg.split("=", 1)

                key = split[0]
                value = split[1] if len(split) == 2 else True

                arguments[key] = value
        except IndexError:
            pass

        return arguments

    def depends_on(self, **kwargs):
        """Here for API compatibility with TaskScripts."""
        return []

    @staticmethod
<<<<<<< HEAD
    def execute_confirm(*, prompt=False, yes=False, force=False, secure=False, **kwargs):
=======
    def execute_confirm(*, prompt=False, yes=False, secure=False, **kwargs):
        """Executes a confirm dialouge for the user, interactively."""

>>>>>>> d46e6b58
        def abort(msg="Aborted!"):
            msg = click.style(msg, fg="red")
            dash = click.style(" - ", fg="white", bold=True)

            click.echo(f"{dash}{msg}", err=True)
            sys.exit(1)

        if secure:
            int1 = randint(1, 12)
            int2 = randint(1, 12)

            user_value = click.prompt(
                f" {click.style('?', fg='green')}  ({int1} × {int2})",
                prompt_suffix=" = ",
            )

            try:
                if int(user_value) != (int1 * int2):
                    abort(msg="Wrong answer!")
            except ValueError:
                abort(msg="Please provide a valid number.")

        else:
            if not yes or force:
                question = str(click.style("?", fg="green", bold=True))
                click.confirm(f" {question} Do you want to continue?", abort=True)

        return ("confirmed", True)

<<<<<<< HEAD
    def execute_skip_if(self, *, key, cache=None, force=False, **kwargs):
        if force:
            print('forcing')
            self.do_skip = False
            return ("skip", False)

=======
    def execute_skip_if(self, *, key, cache=None, **kwargs):
        """Determines if it is appropriate to skip the dependent TaskScript."""
>>>>>>> d46e6b58
        if cache is None:
            # I'm cheating here, and shoving stuff into the git folder (which I assume is there).
            # TODO: Improve this — look into $ git config --local (shell) use instead.
            cache = f".git/bake-hash-{sha256(key.encode('utf-8')).hexdigest()}"

        key_path = os.path.abspath(key)
        cache_path = os.path.abspath(cache)
        os.makedirs(os.path.dirname(cache_path), exist_ok=True)

        if not os.path.exists(key_path):
            self.do_skip = False
            return ("skip", False)

        if os.path.exists(cache_path):
            with open(cache_path, "r") as f:
                old_hash = f.read().strip()
        else:
            old_hash = "NOPE"

        with open(key_path, "r") as f:
            current_hash = sha256(f.read().encode("utf-8")).hexdigest()

        with open(cache_path, "w") as f:
            f.write(current_hash)

        if old_hash == current_hash:
            self.do_skip = True
            return ("skip", True)

        self.do_skip = False
        return ("skip", False)

<<<<<<< HEAD
    def execute(self, yes=False, force=False, **kwargs):
=======
    def execute(self, yes=False, **kwargs):
        """This should probably be two different classes…

        …but I was too tired to approach that problem. I continue to be.
        """
>>>>>>> d46e6b58
        if self.name == "confirm":
            return self.execute_confirm(yes=yes, force=force, **self.arguments)
        elif self.name == "skip":
            return self.execute_skip_if(yes=yes, force=force, **self.arguments)


class FakeTaskScript(BaseAction):
    """A task that is referenced (as a dependency), but doesn't actually exist.

    Ussually typos. They display red in the terminal. Neat.
    """

    def __init__(self, s, bashfile):
        self.source = s
        self.bashfile = bashfile

    def __str__(self):
        """The color red, as mentioned above."""
        return str(click.style(self.source, fg="red"))


class TaskScript(BaseAction):
    """The primary iteraction point of the entire bake system. Pay close attention.

    You're pretty witty & intelligent — you can infer what this class is for, based on its name.
    """

    def __init__(self, bashfile, chunk_index=None):
        self.bashfile = bashfile
        self._chunk_index = chunk_index

        if self._chunk_index is None:
            raise TaskNotInBashfile()

    def __repr__(self):
        return f"<TaskScript name={self.name!r}>"

    def __str__(self):
        return f"{self.name}"

    def __hash__(self):
        return hash((self.bashfile, self._chunk_index))

    def __eq__(self, other):
        if hasattr(other, "_chunk_index"):
            return other._chunk_index == self._chunk_index

    @property
    def declaration_line(self):
        return self.chunk[0]

    def depends_on(self, *, include_filters=True, recursive=False, include_fakes=True):
        def gen_actions(include_filters=include_filters, include_fakes=include_fakes):
            task_strings = self.declaration_line.split(":", 1)[1].split()

            task_name_index_tuples = [
                (self.bashfile.find_chunk(task_name=s), s) for s in task_strings
            ]

            for i, task_string in task_name_index_tuples:

                if task_string.startswith("@"):
                    if include_filters:
                        yield TaskFilter(task_string, bashfile=self.bashfile)
                elif i is None:
                    if include_fakes:
                        yield FakeTaskScript(task_string, bashfile=self.bashfile)
                else:
                    # Otherwise, create the task.
                    yield TaskScript(chunk_index=i, bashfile=self.bashfile)

        actions = [t for t in gen_actions()]

        if recursive:
            graph = {}
            actions = []

            edge_view = networkx.edge_dfs(
                self.bashfile.graph, self, orientation="original"
            )

            for parent, child, _ in edge_view:
                if parent not in graph:
                    graph[parent] = [child]
                else:
                    if child not in graph[parent]:
                        graph[parent].append(child)

            for task in graph:
                for action in graph[task]:
                    for dep_action in graph.get(action, []):
                        actions.append(dep_action)
                    actions.append(action)

        # Remove filters, if requested to do so.
        if not include_filters:
            _actions = []
            for action in actions:
                if not isinstance(action, TaskFilter):
                    _actions.append(action)

            actions = _actions

        # Remove duplicates from the list.
        _actions = []
        for action in actions:
            if action not in _actions:
                _actions.append(action)
        actions = _actions

        return actions

    @classmethod
    def _from_chunk_index(Class, bashfile, *, i):

        return Class(bashfile=bashfile, chunk_index=i)

    @staticmethod
    def _transform_line(line, *, indent_styles=INDENT_STYLES):
        for indent_style in indent_styles:
            if line.startswith(indent_style):
                return line[len(indent_style) :]

        return line

    def gen_source(
        self,
        sources=None,
        insert_source=None,
        remove_comments=False,
        include_shebang=True,
    ):

        stdlib_path = os.path.join(os.path.dirname(__file__), "scripts", "stdlib.sh")
        with open(stdlib_path, "r") as f:
            stdlib = f.read()

        _sources = [stdlib, self.bashfile.funcs_source, self.bashfile.root_source]

        if sources is None:
            sources = []

        _sources.extend(sources)
        sources = _sources

        source = "\n".join(sources)
        first_natural_line = source.split("\n")[0]

        if Bakefile._is_shebang_line(first_natural_line) and include_shebang:
            yield first_natural_line

        if insert_source:
            yield f". <(bake --source {insert_source})"

        for sourceline in source.split("\n"):
            if not (
                remove_comments
                and Bakefile._is_comment_line(sourceline, exclude_shebang=False)
            ):
                if sourceline:
                    yield sourceline

        yield "\n"

    def execute(
        self, *, blocking=False, debug=False, interactive=False, silent=False, **kwargs
    ):

        args = " ".join([shlex_quote(a) for a in self.bashfile.args])

        script_suffix = (
            "2>&1  | sed >&2 's/^/ |  /' && exit \"${PIPESTATUS[0]}\""
            if not (interactive or silent)
            else ""
        )
        script_debug = "--verbose -x" if debug else ""
        script = f"bash --noprofile {script_debug} <(bake --source {self.name})  {args} {script_suffix}"

        if debug:
            click.echo(f" {click.style('$', fg='green')} {script}", err=True)

        bash = Bash()
        return bash.command(script, quote=False)

    def shellcheck(self, *, silent=False, debug=False, **kwargs):
        tf = self.gen_source(sources=[self.source])
        cmd = f"shellcheck {shlex_quote(tf)} --external-sources --format=json"

        c = delegator.run(cmd)

        if debug:
            click.echo(f"$ {cmd}", err=True)
        else:
            os.remove(tf)

        return c

    @property
    def name(self):
        return self.chunk[0].split(":")[0].strip()

    @property
    def chunk(self):
        return self.bashfile.chunks[self._chunk_index]

    def _iter_source(self):
        for line in self.chunk[1:]:
            line = self._transform_line(line)
            if line:
                yield line

    @property
    def source(self):
        return "\n".join([s for s in self._iter_source()])

    @property
    def source_lines(self):
        return [s for s in self._iter_source()]


class Bakefile:
    def __init__(self, *, path):
        self.path = path
        self.environ = os.environ
        self._chunks = []
        self.args = []

        if not os.path.exists(path):
            raise NoBakefileFound()

        os.environ["BAKEFILE_PATH"] = self.path
        os.environ["BAKE_SKIP_DONE"] = "1"
        os.environ["PYTHONUNBUFFERED"] = "1"

        self.chunks
        self._tasks = None
        self._graph = None

    @property
    def graph(self):
        if self._graph:
            return self._graph

        g = networkx.OrderedDiGraph()

        for task in self.tasks.values():
            g.add_node(task)
            for dep in task.depends_on():
                g.add_edge(task, dep)

        self._graph = g
        return self.graph

    def __repr__(self):
        return f"<Bakefile path={self.path!r}>"

    def __getitem__(self, key):
        return self.tasks[key]

    def _iter_chunks(self):
        task_lines = [tl for tl in self._iter_task_lines()]

        for i, (index, declaration_line) in enumerate(task_lines):
            try:
                end_index = task_lines[i + 1][0]
            except IndexError:
                end_index = None

            yield self.source_lines[index:end_index]

    def _iter_task_lines(self):
        for i, line in enumerate(self.source_lines):
            if line:
                if self._is_declaration_line(line):
                    yield (i, line.rstrip())

    @property
    def home(self):
        return os.path.dirname(self.path)

    @property
    def chunks(self):
        if not self._chunks:
            self._chunks = [c for c in self._iter_chunks()]
        return self._chunks

    def find_chunk(self, task_name):
        for i, chunk in enumerate(self.chunks):
            if chunk[0].split(":")[0].strip() == task_name:
                return i

    def __iter__(self):
        return (v for v in self.tasks.values())

    def add_args(self, *args):
        self.args.extend(args)

    def add_environ(self, key, value):
        self.environ[key] = value

    def add_environ_json(self, s):
        try:
            j = json.loads(s)
        except json.JSONDecodeError:
            assert os.path.exists(s)
            # Assume a path was passed, instead.
            with open(s, "r") as f:
                j = json.load(f)

        self.environ.update(j)

    @property
    def home_path(self):
        return os.path.abspath(os.path.dirname(self.path))

    @classmethod
    def find(
        Class, *, filename="Bashfile", root=os.getcwd(), max_depth=4, topdown=True
    ):
        """Returns the path of a Pipfile in parent directories."""
        i = 0
        for c, d, f in os.walk(root, topdown=topdown):
            if i > max_depth:
                raise NoBakefileFound(f"No {filename} found!")
            elif filename in f:
                return Class(path=os.path.join(c, filename))
            i += 1

    @property
    def source(self):
        with open(self.path, "r") as f:
            return f.read()

    @property
    def source_lines(self):
        return self.source.split("\n")

    def _is_declaration_line(self, line):
        if not self._is_comment_line(line):
            if ":" in line:
                line = line.replace("\t", " " * 4)
                return bool(len(line[:4].strip()))

    def _is_task_line(self, line):
        if line.startswith(INDENT_STYLES[0]) or line.startswith(INDENT_STYLES[1]):
            return True

    @staticmethod
    def _is_shebang_line(line):
        return line.startswith("#!")

    @staticmethod
    def _is_comment_line(line, *, exclude_shebang=True):
        if exclude_shebang:
            return line.strip().startswith("#") and not line.startswith("#!")
        else:
            return line.strip().startswith("#")

    @staticmethod
    def _comment_line(line):
        return f"# {line}"

    @property
    def tasks(self):
        if self._tasks:
            return self._tasks

        tasks = {}
        for i, chunk in enumerate(self.chunks):
            script = TaskScript._from_chunk_index(bashfile=self, i=i)
            tasks[script.name] = script

        self._tasks = tasks
        return self.tasks

    @property
    def root_source_lines(self):
        source_lines = []
        task_active = False
        for line in self.source_lines:
            if line:
                if self._is_declaration_line(line):
                    task_active = True
                else:
                    if not self._is_task_line(line):
                        task_active = False

                    if not task_active:
                        source_lines.append(line)

        return source_lines

    @property
    def root_source(self):
        return "\n".join(self.root_source_lines)

    @property
    def funcs_source(self):
        source = []

        for task in self.tasks:
            task = self[task]
            source.append(
                # Replace / namespacing with : namespacing, for functions.
                f"{task.name.replace('/', ':')}()"
                + " { "
                + f"bake --silent {task.name} $@"
                + "}"
            )

<<<<<<< HEAD
        return "\n".join(source)
=======
        return "\n".join(source)
>>>>>>> d46e6b58
<|MERGE_RESOLUTION|>--- conflicted
+++ resolved
@@ -96,13 +96,9 @@
         return []
 
     @staticmethod
-<<<<<<< HEAD
     def execute_confirm(*, prompt=False, yes=False, force=False, secure=False, **kwargs):
-=======
-    def execute_confirm(*, prompt=False, yes=False, secure=False, **kwargs):
         """Executes a confirm dialouge for the user, interactively."""
 
->>>>>>> d46e6b58
         def abort(msg="Aborted!"):
             msg = click.style(msg, fg="red")
             dash = click.style(" - ", fg="white", bold=True)
@@ -132,17 +128,13 @@
 
         return ("confirmed", True)
 
-<<<<<<< HEAD
     def execute_skip_if(self, *, key, cache=None, force=False, **kwargs):
+        """Determines if it is appropriate to skip the dependent TaskScript."""
         if force:
             print('forcing')
             self.do_skip = False
             return ("skip", False)
 
-=======
-    def execute_skip_if(self, *, key, cache=None, **kwargs):
-        """Determines if it is appropriate to skip the dependent TaskScript."""
->>>>>>> d46e6b58
         if cache is None:
             # I'm cheating here, and shoving stuff into the git folder (which I assume is there).
             # TODO: Improve this — look into $ git config --local (shell) use instead.
@@ -175,15 +167,11 @@
         self.do_skip = False
         return ("skip", False)
 
-<<<<<<< HEAD
     def execute(self, yes=False, force=False, **kwargs):
-=======
-    def execute(self, yes=False, **kwargs):
         """This should probably be two different classes…
 
         …but I was too tired to approach that problem. I continue to be.
         """
->>>>>>> d46e6b58
         if self.name == "confirm":
             return self.execute_confirm(yes=yes, force=force, **self.arguments)
         elif self.name == "skip":
@@ -594,8 +582,4 @@
                 + "}"
             )
 
-<<<<<<< HEAD
-        return "\n".join(source)
-=======
-        return "\n".join(source)
->>>>>>> d46e6b58
+        return "\n".join(source)